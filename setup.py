--- conflicted
+++ resolved
@@ -11,16 +11,8 @@
     requirements_path = path.join(current_directory, "requirements.txt")
     with open(requirements_path, encoding="utf-8") as fp:
         return fp.read().splitlines()
-<<<<<<< Updated upstream
-#aaa
-<<<<<<< HEAD
-#666
-=======
-=======
-#ooo
->>>>>>> Stashed changes
+#6666
 
->>>>>>> f89e86e1
 setup(
     name="boat-torch",
     version="0.0.1",
